package ai

import (
	"encoding/json"
	"fmt"
	"strings"
	"time"

	"github.com/invopop/jsonschema"

	"github.com/calque-ai/go-calque/pkg/calque"
	"github.com/calque-ai/go-calque/pkg/middleware/tools"
)

// MockClient implements the Client interface for testing
type MockClient struct {
	response         string
	responses        []string // Multiple responses for sequential calls
	callCount        int      // Track which response to return
	streamDelay      time.Duration
	shouldError      bool
	errorMessage     string
	simulateTools    bool // Whether to simulate tool calls
	toolCalls        []MockToolCall
	simulateJSONMode bool // Whether to simulate structured JSON output
}

// MockToolCall represents a simulated tool call for testing
type MockToolCall struct {
	Name      string
	Arguments string
}

// NewMockClient creates a new mock client
func NewMockClient(response string) *MockClient {
	return &MockClient{
		response:    response,
		streamDelay: 50 * time.Millisecond, // Default delay between words
	}
}

// NewMockClientWithResponses creates a mock client with multiple responses
func NewMockClientWithResponses(responses []string) *MockClient {
	return &MockClient{
		responses:   responses,
		streamDelay: 50 * time.Millisecond, // Default delay between words
	}
}

// NewMockClientWithError creates a mock client that returns an error
func NewMockClientWithError(errorMessage string) *MockClient {
	return &MockClient{
		shouldError:  true,
		errorMessage: errorMessage,
	}
}

// WithStreamDelay sets the delay between streamed words (for testing)
func (m *MockClient) WithStreamDelay(delay time.Duration) *MockClient {
	m.streamDelay = delay
	return m
}

// WithToolCalls configures the mock to simulate tool calls
func (m *MockClient) WithToolCalls(toolCalls ...MockToolCall) *MockClient {
	m.simulateTools = true
	m.toolCalls = toolCalls
	return m
}

// WithJSONMode configures the mock to simulate structured JSON output
func (m *MockClient) WithJSONMode(enabled bool) *MockClient {
	m.simulateJSONMode = enabled
	return m
}

// Chat implements the Client interface with simulated streaming
func (m *MockClient) Chat(req *calque.Request, res *calque.Response, opts *AgentOptions) error {
	// Extract options
	var toolList []tools.Tool
	var schema *ResponseFormat

	if opts != nil {
		toolList = opts.Tools
		schema = opts.Schema
	}
	// Check if we should return an error (for testing error handling)
	if m.shouldError {
		return fmt.Errorf("mock error: %s", m.errorMessage)
	}

	// Read input
	var inputStr string
	if err := calque.Read(req, &inputStr); err != nil {
		return fmt.Errorf("failed to read input: %w", err)
	}

	inputStr = strings.TrimSpace(inputStr)

	// Check if we have predefined responses first
	if len(m.responses) > 0 {
		response := m.getNextResponse(inputStr)
		// If response contains tool_calls, it means we should return it as-is
		if strings.Contains(response, "tool_calls") {
			_, err := res.Data.Write([]byte(response))
			return err
		}
		// Otherwise stream the response normally
		return m.streamResponse(response, req, res)
	}

	// If tools are provided and we're configured to simulate tool calls
	// Only simulate tool calls on the first call (callCount == 0)
	if len(toolList) > 0 && m.simulateTools && len(m.toolCalls) > 0 && m.callCount == 0 {
		m.callCount++ // Increment for next call
		return m.simulateToolCalls(res)
	}

	// If structured output is requested
	if schema != nil && m.simulateJSONMode {
		return m.simulateStructuredOutput(schema, inputStr, res)
	}

	// Regular text response
	response := m.getNextResponse(inputStr)

	// Stream the response word by word to simulate real LLM behavior
	return m.streamResponse(response, req, res)
}

// simulateToolCalls generates mock tool calls in OpenAI format
func (m *MockClient) simulateToolCalls(res *calque.Response) error {
	// Convert mock tool calls to OpenAI format
<<<<<<< HEAD
	toolCalls := make([]map[string]interface{}, 0, len(m.toolCalls))
=======
	toolCalls := make([]map[string]any, len(m.toolCalls))
>>>>>>> 1092817e

	for i, call := range m.toolCalls {
		toolCall := map[string]any{
			"type": "function",
			"function": map[string]any{
				"name":      call.Name,
				"arguments": call.Arguments,
			},
		}
		toolCalls[i] = toolCall
	}

	// Create OpenAI format JSON
	result := map[string]any{
		"tool_calls": toolCalls,
	}

	jsonBytes, err := json.Marshal(result)
	if err != nil {
		return err
	}

	_, err = res.Data.Write(jsonBytes)
	return err
}

// streamResponse handles streaming text responses
func (m *MockClient) streamResponse(response string, req *calque.Request, res *calque.Response) error {
	words := strings.Fields(response)
	for i, word := range words {
		// Check if context is cancelled
		select {
		case <-req.Context.Done():
			return req.Context.Err()
		default:
		}

		// Add space before word, except first word
		if i > 0 {
			if _, err := res.Data.Write([]byte(" ")); err != nil {
				return err
			}
		}

		// Write the word
		if _, err := res.Data.Write([]byte(word)); err != nil {
			return err
		}

		// Small delay to simulate streaming, skip delay for last word
		if i < len(words)-1 && m.streamDelay > 0 {
			time.Sleep(m.streamDelay)
		}
	}

	return nil
}

// simulateStructuredOutput generates mock structured JSON output
func (m *MockClient) simulateStructuredOutput(schema *ResponseFormat, input string, res *calque.Response) error {
	var mockJSON map[string]interface{}

	// Generate a simple mock JSON response based on the schema type
	switch schema.Type {
	case "json_object":
		// Simple JSON object
		mockJSON = map[string]interface{}{
			"message": fmt.Sprintf("Mock JSON response to: %s", input),
			"type":    "mock_response",
			"input":   input,
		}
	case "json_schema":
		// Try to generate a response that matches the schema structure
		if schema.Schema != nil {
			mockJSON = m.generateMockFromSchema(schema.Schema, input)
		} else {
			// Fallback to simple JSON
			mockJSON = map[string]interface{}{
				"message": fmt.Sprintf("Mock schema response to: %s", input),
				"schema":  true,
			}
		}
	default:
		// Default JSON response
		mockJSON = map[string]interface{}{
			"response": fmt.Sprintf("Mock response to: %s", input),
		}
	}

	// Marshal and write the JSON response
	jsonBytes, err := json.Marshal(mockJSON)
	if err != nil {
		return fmt.Errorf("failed to marshal mock JSON: %w", err)
	}

	_, err = res.Data.Write(jsonBytes)
	return err
}

// generateMockFromSchema generates mock data based on JSON schema (simplified)
func (m *MockClient) generateMockFromSchema(schema *jsonschema.Schema, input string) map[string]interface{} {
	result := make(map[string]interface{})

	// Very basic schema interpretation for testing
	if schema.Properties != nil {
		for pair := schema.Properties.Oldest(); pair != nil; pair = pair.Next() {
			key := pair.Key
			propSchema := pair.Value

			switch propSchema.Type {
			case "string":
				result[key] = fmt.Sprintf("mock_%s_for_%s", key, input)
			case "integer", "number":
				result[key] = 42
			case "boolean":
				result[key] = true
			case "array":
				result[key] = []interface{}{"mock_item_1", "mock_item_2"}
			case "object":
				result[key] = map[string]interface{}{"nested": "mock_value"}
			default:
				result[key] = fmt.Sprintf("mock_%s", key)
			}
		}
	}

	// If no properties defined, return a simple mock
	if len(result) == 0 {
		result["message"] = fmt.Sprintf("Mock response to: %s", input)
		result["schema_type"] = schema.Type
	}

	return result
}

// getNextResponse returns the next response in sequence or generates a default
func (m *MockClient) getNextResponse(input string) string {
	// If we have multiple responses, use sequential calling
	if len(m.responses) > 0 {
		if m.callCount >= len(m.responses) {
			// Out of responses, return an error message or last response
			return fmt.Sprintf("Mock error: no more responses available (called %d times)", m.callCount)
		}
		response := m.responses[m.callCount]
		m.callCount++
		return response
	}

	// Single response mode
	if m.response != "" {
		return m.response
	}

	// Default response that echoes the input
	return fmt.Sprintf("Mock response to: %s", input)
}

// Reset resets the call count (useful for testing)
func (m *MockClient) Reset() {
	m.callCount = 0
}<|MERGE_RESOLUTION|>--- conflicted
+++ resolved
@@ -131,11 +131,7 @@
 // simulateToolCalls generates mock tool calls in OpenAI format
 func (m *MockClient) simulateToolCalls(res *calque.Response) error {
 	// Convert mock tool calls to OpenAI format
-<<<<<<< HEAD
-	toolCalls := make([]map[string]interface{}, 0, len(m.toolCalls))
-=======
 	toolCalls := make([]map[string]any, len(m.toolCalls))
->>>>>>> 1092817e
 
 	for i, call := range m.toolCalls {
 		toolCall := map[string]any{
