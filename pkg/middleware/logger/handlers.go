package logger

import (
	"bufio"
	"bytes"
	"context"
	"fmt"
	"io"
	"time"
	"unicode"
	"unicode/utf8"

	"github.com/calque-ai/go-calque/pkg/calque"
)

// Head logs a preview of the first N bytes of the input stream.
//
// Input: any data type (streaming - uses bufio.Reader.Peek for preview)
// Output: same as input (pass-through)
// Behavior: STREAMING - peeks at first N bytes without consuming, then streams
//
// Logs a preview of the input with the specified prefix, then passes the
// complete input through unchanged. Uses buffered peeking to avoid consuming
// the input stream. Perfect for debugging the beginning of data flows.
//
// Example:
//
//	handler := log.Info().Head("INPUT_PREVIEW", 50)
//	pipe.Use(handler) // Logs: [INPUT_PREVIEW]: Hello, world!...
func (hb *HandlerBuilder) Head(prefix string, headBytes int, attrs ...Attribute) calque.Handler {
	return hb.createHandler(func(req *calque.Request, res *calque.Response, logFunc func(string, ...Attribute)) error {
		bufReader := bufio.NewReader(req.Data)

		// Peek at first N bytes for logging without consuming
		firstBytes, err := bufReader.Peek(headBytes)
		if err != nil && err != io.EOF {
			return err
		}

		// Log preview with structured attributes
		preview := formatPreview(firstBytes)
<<<<<<< HEAD
		allAttrs := make([]Attribute, len(attrs), len(attrs)+1)
		copy(allAttrs, attrs)
		allAttrs = append(allAttrs, Attribute{"preview", preview})
		logFunc(fmt.Sprintf("[%s]", prefix), allAttrs...)
=======
		attrs = append(attrs, Attribute{"preview", preview})
		logFunc(fmt.Sprintf("[%s]", prefix), attrs...)
>>>>>>> 1092817e

		// Pass through unchanged
		_, err = io.Copy(res.Data, bufReader)
		return err
	})
}

// Chunks logs data in fixed-size chunks as it flows through the stream.
//
// Input: any data type (streaming - uses io.TeeReader for non-intrusive monitoring)
// Output: same as input (pass-through)
// Behavior: STREAMING - logs each chunk as data flows, no buffering
//
// Monitors data flow by logging fixed-size chunks as they stream through.
// Uses TeeReader to observe data without affecting the stream flow.
// Each chunk generates a separate log entry with chunk number and data preview.
// Perfect for monitoring large streams or debugging data processing.
//
// Example:
//
//	handler := log.Debug().Chunks("STREAM_MONITOR", 1024)
//	pipe.Use(handler) // Logs: [STREAM_MONITOR] Chunk 1, Chunk 2, etc.
func (hb *HandlerBuilder) Chunks(prefix string, chunkSize int, attrs ...Attribute) calque.Handler {
	return hb.createHandler(func(req *calque.Request, res *calque.Response, logFunc func(string, ...Attribute)) error {
		// Use TeeReader to capture chunks as they flow through
		var chunkBuffer bytes.Buffer
		teeReader := io.TeeReader(req.Data, &chunkBuffer)

		buf := make([]byte, chunkSize)
		chunkNum := 0
		totalBytes := 0

		for {
			n, err := teeReader.Read(buf)
			if n > 0 {
				chunkNum++
				totalBytes += n

				// Log this chunk
<<<<<<< HEAD
				allAttrs := make([]Attribute, len(attrs), len(attrs)+4)
				copy(allAttrs, attrs)
				allAttrs = append(allAttrs,
=======
				attrs = append(attrs,
>>>>>>> 1092817e
					Attribute{"chunk_num", chunkNum},
					Attribute{"chunk_size", n},
					Attribute{"total_bytes", totalBytes},
					Attribute{"data", formatPreview(buf[:n])},
				)
				logFunc(fmt.Sprintf("[%s] Chunk %d", prefix, chunkNum), attrs...)

				// Write chunk to response (data from teeReader)
				if _, writeErr := res.Data.Write(buf[:n]); writeErr != nil {
					return writeErr
				}
			}

			if err == io.EOF {
				break
			}
			if err != nil {
				return err
			}
		}

		return nil
	})
}

// Timing wraps another handler to measure its execution time and throughput.
//
// Input: any data type (wraps another handler)
// Output: same as wrapped handler's output
// Behavior: WRAPPING - measures wrapped handler's execution time and data throughput
//
// Wraps any handler to measure its performance. Uses TeeReader to track bytes
// processed and times the handler execution. Logs timing with smart duration
// units (μs, ms, s) and throughput (bytes/sec) when meaningful.
//
// Example:
//
//	timedHandler := log.Info().Timing("AI_PROCESSING", ai.Agent(client))
//	pipe.Use(timedHandler) // Logs: [AI_PROCESSING] completed duration_ms=150 bytes=1024
func (hb *HandlerBuilder) Timing(prefix string, handler calque.Handler, attrs ...Attribute) calque.Handler {
	return hb.createHandler(func(req *calque.Request, res *calque.Response, logFunc func(string, ...Attribute)) error {
		start := time.Now()

		// Use TeeReader to capture bytes as they flow through the handler
		var bytesBuffer bytes.Buffer
		teeReader := io.TeeReader(req.Data, &bytesBuffer)
		wrappedReq := &calque.Request{
			Data:    teeReader,
			Context: req.Context,
		}

		// Execute the wrapped handler
		err := handler.ServeFlow(wrappedReq, res)

		duration := time.Since(start)
		bytesRead := int64(bytesBuffer.Len())

		// Log timing with duration formatting and throughput
		durationField, durationValue := formatDuration(duration)
<<<<<<< HEAD
		allAttrs := make([]Attribute, len(attrs), len(attrs)+2)
		copy(allAttrs, attrs)
		allAttrs = append(allAttrs,
=======
		attrs = append(attrs,
>>>>>>> 1092817e
			Attribute{durationField, durationValue},
			Attribute{"bytes", bytesRead},
		)

		// Add throughput if we have meaningful data and time
		if bytesRead > 0 && duration.Seconds() > 0 {
			attrs = append(attrs, Attribute{"bytes_per_sec", float64(bytesRead) / duration.Seconds()})
		}

		// Log the completion message
		logFunc(fmt.Sprintf("[%s] completed", prefix), attrs...)

		return err
	})
}

// Sampling takes distributed samples throughout the stream and logs them in a single entry.
//
// Input: any data type (buffered - reads entire input to calculate sample positions)
// Output: same as input (pass-through)
// Behavior: BUFFERED - reads entire input to distribute samples evenly across data
//
// Takes N samples of specified size distributed evenly throughout the input stream.
// Like HeadTail but with multiple samples across the entire data. All samples are
// logged in a single entry with positions and data previews. Perfect for getting
// an overview of large data transformations or streaming content.
//
// Example:
//
//	handler := log.Info().Sampling("DATA_OVERVIEW", 5, 30)
//	pipe.Use(handler) // Logs: 5 samples from 1024 bytes with positions and previews
func (hb *HandlerBuilder) Sampling(prefix string, numSamples int, sampleSize int, attrs ...Attribute) calque.Handler {
	return hb.createHandler(func(req *calque.Request, res *calque.Response, logFunc func(string, ...Attribute)) error {
		// Read all data to analyze and sample
		var allData []byte
		err := calque.Read(req, &allData)
		if err != nil {
			return err
		}

		totalBytes := len(allData)
		if totalBytes == 0 {
			// Log empty stream
<<<<<<< HEAD
			allAttrs := make([]Attribute, len(attrs), len(attrs)+1)
			copy(allAttrs, attrs)
			allAttrs = append(allAttrs, Attribute{"total_bytes", 0})
			logFunc(fmt.Sprintf("[%s] Empty stream", prefix), allAttrs...)
=======
			attrs = append(attrs, Attribute{"total_bytes", 0})
			logFunc(fmt.Sprintf("[%s] Empty stream", prefix), attrs...)
>>>>>>> 1092817e
			return nil
		}

		// Calculate sample positions distributed throughout the data
		samples := make([]string, 0, numSamples)
		samplePositions := make([]int, 0, numSamples)

		if numSamples <= 0 || totalBytes <= sampleSize {
			// If we can't sample properly, just take one sample from the beginning
			samples = append(samples, formatPreview(allData))
			samplePositions = append(samplePositions, 0)
		} else {
			// Distribute samples evenly throughout the data
			for i := range numSamples {
				// Calculate position for this sample
				position := (i * totalBytes) / numSamples
				if position+sampleSize > totalBytes {
					sampleSize = totalBytes - position
				}
				if sampleSize <= 0 {
					break
				}

				sampleData := allData[position : position+sampleSize]
				samples = append(samples, formatPreview(sampleData))
				samplePositions = append(samplePositions, position)
			}
		}

		// Create single log entry with all samples
<<<<<<< HEAD
		allAttrs := make([]Attribute, len(attrs), len(attrs)+5)
		copy(allAttrs, attrs)
		allAttrs = append(allAttrs,
=======
		attrs = append(attrs,
>>>>>>> 1092817e
			Attribute{"total_bytes", totalBytes},
			Attribute{"num_samples", len(samples)},
			Attribute{"sample_size", sampleSize},
			Attribute{"sample_positions", samplePositions},
			Attribute{"samples", samples},
		)
		logFunc(fmt.Sprintf("[%s] %d samples from %d bytes", prefix, len(samples), totalBytes), attrs...)

		// Write all data to response
		return calque.Write(res, allData)
	})
}

// Print logs the complete input content as a string.
//
// Input: any data type (buffered - reads entire input into memory)
// Output: same as input (pass-through)
// Behavior: BUFFERED - reads entire input to log complete content
//
// Logs the full input content as a string with total byte count. Perfect for
// debugging small to medium inputs where you need to see the complete data.
// Use carefully with large inputs as it buffers everything in memory.
//
// Example:
//
//	handler := log.Debug().Print("FULL_INPUT")
//	pipe.Use(handler) // Logs: [FULL_INPUT] content="Hello world" total_bytes=11
func (hb *HandlerBuilder) Print(prefix string, attrs ...Attribute) calque.Handler {
	return hb.createHandler(func(req *calque.Request, res *calque.Response, logFunc func(string, ...Attribute)) error {
		// Read all data into buffer
		var allData []byte
		err := calque.Read(req, &allData)
		if err != nil {
			return err
		}

		// Log the complete content
<<<<<<< HEAD
		allAttrs := make([]Attribute, len(attrs), len(attrs)+2)
		copy(allAttrs, attrs)
		allAttrs = append(allAttrs,
=======
		attrs = append(attrs,
>>>>>>> 1092817e
			Attribute{"total_bytes", len(allData)},
			Attribute{"content", string(allData)}, // Full content as string
		)
		logFunc(fmt.Sprintf("[%s]", prefix), attrs...)

		// Write all data to response
		return calque.Write(res, allData)
	})
}

// headTailCapture captures head and tail data during streaming
type headTailCapture struct {
	headBuf    []byte
	tailBuf    []byte
	totalBytes int
	headSize   int
	tailSize   int
}

func newHeadTailCapture(headSize, tailSize int) *headTailCapture {
	return &headTailCapture{
		headBuf:  make([]byte, 0, headSize),
		tailBuf:  make([]byte, tailSize),
		headSize: headSize,
		tailSize: tailSize,
	}
}

func (h *headTailCapture) Write(p []byte) (n int, err error) {
	// Head: append until full
	if len(h.headBuf) < h.headSize {
		needed := min(h.headSize-len(h.headBuf), len(p))
		h.headBuf = append(h.headBuf, p[:needed]...)
	}

	// Tail: overwrite until end of data stream
	if len(p) >= h.tailSize {
		// Large write - just take the end
		copy(h.tailBuf, p[len(p)-h.tailSize:])
	} else {
		// Small write
		copy(h.tailBuf, h.tailBuf[len(p):])    // shift existing data left
		copy(h.tailBuf[h.tailSize-len(p):], p) // append new data at end
	}

	h.totalBytes += len(p)
	return len(p), nil
}

// HeadTail logs the first N bytes and last M bytes of the stream.
//
// Input: any data type (streaming - uses io.TeeReader for efficient monitoring)
// Output: same as input (pass-through)
// Behavior: STREAMING - captures head and tail while data flows, constant memory usage
//
// Logs both the beginning and end of the data stream in a single log entry.
// Uses optimized streaming approach with fixed-size buffers for constant memory usage.
// Perfect for large data streams where memory efficiency is important.
//
// Example:
//
//	handler := log.Info().HeadTail("TRANSFORM_RESULT", 30, 20)
//	pipe.Use(handler) // Logs head=first 30 bytes, tail=last 20 bytes
func (hb *HandlerBuilder) HeadTail(prefix string, headBytes, tailBytes int, attrs ...Attribute) calque.Handler {
	return hb.createHandler(func(req *calque.Request, res *calque.Response, logFunc func(string, ...Attribute)) error {
		capture := newHeadTailCapture(headBytes, tailBytes)

		// TeeReader streams to both response and capture
		teeReader := io.TeeReader(req.Data, capture)
		_, err := io.Copy(res.Data, teeReader)
		if err != nil {
			return err
		}

		// Log head and tail
<<<<<<< HEAD
		allAttrs := make([]Attribute, len(attrs), len(attrs)+3)
		copy(allAttrs, attrs)
		allAttrs = append(allAttrs,
=======
		attrs = append(attrs,
>>>>>>> 1092817e
			Attribute{"head", formatPreview(capture.headBuf)},
			Attribute{"tail", formatPreview(capture.tailBuf)},
			Attribute{"total_bytes", capture.totalBytes},
		)
		logFunc(fmt.Sprintf("[%s]", prefix), attrs...)

		return nil
	})
}

// formatDuration returns the appropriate field name and value based on duration with improved precision
func formatDuration(d time.Duration) (string, float64) {
	microseconds := float64(d.Microseconds())
	milliseconds := float64(d.Milliseconds())
	seconds := d.Seconds()

	switch {
	case milliseconds < 10: // Use microseconds for better precision under 10ms
		return "duration_µs", microseconds
	case milliseconds >= 1000:
		return "duration_s", seconds
	default:
		return "duration_ms", milliseconds
	}
}

// createHandler is a helper that creates a handler with the appropriate logging function
func (hb *HandlerBuilder) createHandler(handlerFunc func(*calque.Request, *calque.Response, func(string, ...Attribute)) error) calque.Handler {
	return calque.HandlerFunc(func(req *calque.Request, res *calque.Response) error {
		logFunc := func(msg string, attrs ...Attribute) {

			// context handling: prefer explicit context, then request context, then background
			var finalCtx context.Context
<<<<<<< HEAD
=======

>>>>>>> 1092817e
			switch {
			case hb.ctx != nil:
				finalCtx = hb.ctx // 1. Use explicit context (highest priority)
			case req.Context != nil:
				finalCtx = req.Context // 2. Use request context (fallback)
			default:
				finalCtx = context.Background() // 3. Use background context (last resort)
			}

			hb.printer.Print(finalCtx, msg, attrs...)
		}
		return handlerFunc(req, res, logFunc)
	})
}

// formatPreview creates a readable preview of data, handling both text and binary content
func formatPreview(data []byte) string {
	if len(data) == 0 {
		return "<empty>"
	}

	// Try to detect if printable text
	if isPrintable(data) {
		return string(data)
	}

	// For binary data, show hex summary
	if len(data) > 20 {
		return fmt.Sprintf("binary data (%d bytes): %x...", len(data), data[:20])
	}
	return fmt.Sprintf("binary data: %x", data)
}

// isPrintable checks if all bytes are printable unicode characters
func isPrintable(data []byte) bool {
	for len(data) > 0 {
		r, size := utf8.DecodeRune(data)
		if r == utf8.RuneError {
			return false // Invalid UTF-8
		}
		if !unicode.IsPrint(r) && !isWhitespace(r) {
			return false
		}
		data = data[size:]
	}
	return true
}

func isWhitespace(r rune) bool {
	return r == '\t' || r == '\n' || r == '\r' || r == ' '
}<|MERGE_RESOLUTION|>--- conflicted
+++ resolved
@@ -39,15 +39,10 @@
 
 		// Log preview with structured attributes
 		preview := formatPreview(firstBytes)
-<<<<<<< HEAD
 		allAttrs := make([]Attribute, len(attrs), len(attrs)+1)
 		copy(allAttrs, attrs)
 		allAttrs = append(allAttrs, Attribute{"preview", preview})
 		logFunc(fmt.Sprintf("[%s]", prefix), allAttrs...)
-=======
-		attrs = append(attrs, Attribute{"preview", preview})
-		logFunc(fmt.Sprintf("[%s]", prefix), attrs...)
->>>>>>> 1092817e
 
 		// Pass through unchanged
 		_, err = io.Copy(res.Data, bufReader)
@@ -87,13 +82,9 @@
 				totalBytes += n
 
 				// Log this chunk
-<<<<<<< HEAD
 				allAttrs := make([]Attribute, len(attrs), len(attrs)+4)
 				copy(allAttrs, attrs)
 				allAttrs = append(allAttrs,
-=======
-				attrs = append(attrs,
->>>>>>> 1092817e
 					Attribute{"chunk_num", chunkNum},
 					Attribute{"chunk_size", n},
 					Attribute{"total_bytes", totalBytes},
@@ -153,13 +144,9 @@
 
 		// Log timing with duration formatting and throughput
 		durationField, durationValue := formatDuration(duration)
-<<<<<<< HEAD
 		allAttrs := make([]Attribute, len(attrs), len(attrs)+2)
 		copy(allAttrs, attrs)
 		allAttrs = append(allAttrs,
-=======
-		attrs = append(attrs,
->>>>>>> 1092817e
 			Attribute{durationField, durationValue},
 			Attribute{"bytes", bytesRead},
 		)
@@ -203,15 +190,10 @@
 		totalBytes := len(allData)
 		if totalBytes == 0 {
 			// Log empty stream
-<<<<<<< HEAD
 			allAttrs := make([]Attribute, len(attrs), len(attrs)+1)
 			copy(allAttrs, attrs)
 			allAttrs = append(allAttrs, Attribute{"total_bytes", 0})
 			logFunc(fmt.Sprintf("[%s] Empty stream", prefix), allAttrs...)
-=======
-			attrs = append(attrs, Attribute{"total_bytes", 0})
-			logFunc(fmt.Sprintf("[%s] Empty stream", prefix), attrs...)
->>>>>>> 1092817e
 			return nil
 		}
 
@@ -242,13 +224,9 @@
 		}
 
 		// Create single log entry with all samples
-<<<<<<< HEAD
 		allAttrs := make([]Attribute, len(attrs), len(attrs)+5)
 		copy(allAttrs, attrs)
 		allAttrs = append(allAttrs,
-=======
-		attrs = append(attrs,
->>>>>>> 1092817e
 			Attribute{"total_bytes", totalBytes},
 			Attribute{"num_samples", len(samples)},
 			Attribute{"sample_size", sampleSize},
@@ -286,13 +264,9 @@
 		}
 
 		// Log the complete content
-<<<<<<< HEAD
 		allAttrs := make([]Attribute, len(attrs), len(attrs)+2)
 		copy(allAttrs, attrs)
 		allAttrs = append(allAttrs,
-=======
-		attrs = append(attrs,
->>>>>>> 1092817e
 			Attribute{"total_bytes", len(allData)},
 			Attribute{"content", string(allData)}, // Full content as string
 		)
@@ -368,13 +342,9 @@
 		}
 
 		// Log head and tail
-<<<<<<< HEAD
 		allAttrs := make([]Attribute, len(attrs), len(attrs)+3)
 		copy(allAttrs, attrs)
 		allAttrs = append(allAttrs,
-=======
-		attrs = append(attrs,
->>>>>>> 1092817e
 			Attribute{"head", formatPreview(capture.headBuf)},
 			Attribute{"tail", formatPreview(capture.tailBuf)},
 			Attribute{"total_bytes", capture.totalBytes},
@@ -408,10 +378,7 @@
 
 			// context handling: prefer explicit context, then request context, then background
 			var finalCtx context.Context
-<<<<<<< HEAD
-=======
-
->>>>>>> 1092817e
+
 			switch {
 			case hb.ctx != nil:
 				finalCtx = hb.ctx // 1. Use explicit context (highest priority)
